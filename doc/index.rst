.. _welcome:

hartree_fock
*********

<<<<<<< HEAD
.. sidebar:: hartree_fock 3.0.0

   This is the homepage of hartree_fock v3.0.0.
=======
.. sidebar:: app4triqs |PROJECT_VERSION|

   This is the homepage of app4triqs |PROJECT_VERSION|.
>>>>>>> 2d7a5748
   For changes see the :ref:`changelog page <changelog>`.
      
      .. image:: _static/logo_github.png
         :width: 75%
         :align: center
         :target: https://github.com/triqs/hartree_fock


An application based on :ref:`TRIQS <triqslibs:welcome>` for using the Hartree-Fock method to solve lattice and impurity problems.

This documentation is generated based on `rst <https://de.wikipedia.org/wiki/ReStructuredText>`_ files
and the comments in the sources and headers.

Learn how to use hartree_fock in the :ref:`documentation`.

    
.. toctree::
   :maxdepth: 2
   :hidden:

   install
   documentation
   tutorials
   issues
   ChangeLog.md
   about<|MERGE_RESOLUTION|>--- conflicted
+++ resolved
@@ -1,17 +1,11 @@
 .. _welcome:
 
 hartree_fock
-*********
+************
 
-<<<<<<< HEAD
-.. sidebar:: hartree_fock 3.0.0
+.. sidebar:: hartree_fock 3.1.0
 
-   This is the homepage of hartree_fock v3.0.0.
-=======
-.. sidebar:: app4triqs |PROJECT_VERSION|
-
-   This is the homepage of app4triqs |PROJECT_VERSION|.
->>>>>>> 2d7a5748
+   This is the homepage of hartree_fock v3.1.0.
    For changes see the :ref:`changelog page <changelog>`.
       
       .. image:: _static/logo_github.png
